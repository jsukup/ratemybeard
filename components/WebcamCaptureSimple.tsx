"use client";

import * as React from "react";
import { Button } from "@/components/ui/button";
import { Camera } from "lucide-react";
import Webcam from "react-webcam";
import {
  Select,
  SelectContent,
  SelectItem,
  SelectTrigger,
  SelectValue,
} from "@/components/ui/select";
<<<<<<< HEAD
=======
import { supabase } from '@/lib/supabase';
import UsernameInput from './UsernameInput';
>>>>>>> bd35cc1d

// Utility function to convert data URL to File object
function dataURLtoFile(dataurl: string, filename: string): File {
  const arr = dataurl.split(',');
  const mime = arr[0].match(/:(.*?);/)?.[1] || 'image/jpeg';
  const bstr = atob(arr[1]);
  let n = bstr.length;
  const u8arr = new Uint8Array(n);
  
  while (n--) {
    u8arr[n] = bstr.charCodeAt(n);
  }
  
  return new File([u8arr], filename, { type: mime });
}

interface WebcamCaptureProps {
  onImageCapture?: (image: string | null) => void;
  onImageUploaded?: (imageData: { id: string; username: string; image_url: string }) => void;
}

interface VideoDevice {
  deviceId: string;
  label: string;
}

export default function WebcamCaptureSimple({ onImageCapture, onImageUploaded }: WebcamCaptureProps) {
  const [imgSrc, setImgSrc] = React.useState<string | null>(null);
  const [isLoading, setIsLoading] = React.useState(false);
  const [hasPermission, setHasPermission] = React.useState<boolean | null>(null);
  const [error, setError] = React.useState<string | null>(null);
  const [videoDevices, setVideoDevices] = React.useState<VideoDevice[]>([]);
  const [selectedDeviceId, setSelectedDeviceId] = React.useState<string>("");
<<<<<<< HEAD
  const [showFlash, setShowFlash] = React.useState(false);
  
  const webcamRef = React.useRef<Webcam | null>(null);
=======
  const [showGuide, setShowGuide] = React.useState(true);
  const [showFlash, setShowFlash] = React.useState(false);
  const [showUsernameInput, setShowUsernameInput] = React.useState(false);
  const [isUploading, setIsUploading] = React.useState(false);
  
  const webcamRef = React.useRef<Webcam | null>(null);

>>>>>>> bd35cc1d

  // Get available video devices
  async function getVideoDevices() {
    try {
      // First request permission to access media devices
      await navigator.mediaDevices.getUserMedia({ video: true, audio: false });
      
      // Then enumerate devices
      const devices = await navigator.mediaDevices.enumerateDevices();
      const videoInputs = devices.filter(device => device.kind === 'videoinput');
      
      const formattedDevices = videoInputs.map(device => ({
        deviceId: device.deviceId,
        label: device.label || `Camera ${videoInputs.indexOf(device) + 1}`
      }));
      
      setVideoDevices(formattedDevices);
      
      // Select the first device by default if we have devices and none is selected
      if (formattedDevices.length > 0 && !selectedDeviceId) {
        setSelectedDeviceId(formattedDevices[0].deviceId);
      }
      
      setHasPermission(true);
    } catch (err) {
      console.error("Error getting video devices:", err);
      setError("Could not access camera devices. Please check permissions.");
      setHasPermission(false);
    }
  }

<<<<<<< HEAD
=======
  // Stop webcam stream
  function stopWebcam() {
    if (webcamRef.current?.stream) {
      webcamRef.current.stream.getTracks().forEach(track => track.stop());
    }
  }

>>>>>>> bd35cc1d
  // Initialize webcam
  async function initializeWebcam() {
    setIsLoading(true);
    setError(null);
    
    try {
      // Get video devices if we don't have them yet
      if (videoDevices.length === 0) {
        await getVideoDevices();
      }
      
      setHasPermission(true);
    } catch (err) {
      console.error("Error accessing webcam:", err);
      setError("Could not access webcam. Please check permissions.");
      setHasPermission(false);
    } finally {
      setIsLoading(false);
    }
  }

  // Handle device change
  function handleDeviceChange(deviceId: string) {
    setSelectedDeviceId(deviceId);
<<<<<<< HEAD
  }
=======
    // Reinitialize webcam with new device
    if (deviceId) {
      initializeWebcam();
    }
  }

>>>>>>> bd35cc1d

  // Capture photo with higher quality settings
  function capture() {
    if (!webcamRef.current) return;
    
    setIsLoading(true);
    
    try {
      // Flash effect
      setShowFlash(true);
      setTimeout(() => setShowFlash(false), 150);
      
      // Get the webcam video element dimensions
      const video = webcamRef.current.video;
      
      // Check if video dimensions are valid
      if (!video || !video.videoWidth || !video.videoHeight || 
          video.videoWidth === 0 || video.videoHeight === 0) {
        console.error('Video dimensions not ready for capture');
        setError("Camera not ready. Please wait a moment and try again.");
        setIsLoading(false);
        return;
      }
      
      // Use the exact dimensions of the video element for the screenshot
      const screenshot = webcamRef.current.getScreenshot({
        width: video.videoWidth,
        height: video.videoHeight
      });
      
      if (screenshot) {
        setImgSrc(screenshot);
<<<<<<< HEAD
        onImageCapture(screenshot);
=======
        onImageCapture?.(screenshot);
        
        // Stop the webcam after capturing
        stopWebcam();
>>>>>>> bd35cc1d
      } else {
        setError("Failed to capture photo. Please try again.");
      }
    } catch (err) {
      console.error("Error capturing photo:", err);
      setError("Failed to capture photo");
    } finally {
      setIsLoading(false);
    }
  }

  // Retake photo
  function retake() {
    setIsLoading(true);
    setImgSrc(null);
<<<<<<< HEAD
    onImageCapture(null);
=======
    onImageCapture?.(null);
    setShowUsernameInput(false);
>>>>>>> bd35cc1d
    
    // Re-initialize webcam
    initializeWebcam();
  }

<<<<<<< HEAD
=======



>>>>>>> bd35cc1d
  // Initialize webcam and get devices on component mount
  React.useEffect(() => {
    // Get video devices first
    getVideoDevices().then(() => {
      // Then initialize webcam
      initializeWebcam();
    });
    
    // Listen for device changes (e.g., when a camera is plugged in or removed)
    navigator.mediaDevices.addEventListener('devicechange', getVideoDevices);
    
    // Cleanup on unmount
    return () => {
<<<<<<< HEAD
      navigator.mediaDevices.removeEventListener('devicechange', getVideoDevices);
=======
      stopWebcam();
      if (navigator.mediaDevices && navigator.mediaDevices.removeEventListener) {
        navigator.mediaDevices.removeEventListener('devicechange', getVideoDevices);
      }
>>>>>>> bd35cc1d
    };
  // eslint-disable-next-line react-hooks/exhaustive-deps
  }, []);

  const videoConstraints = {
    width: { ideal: 1280 },
    height: { ideal: 720 },
    aspectRatio: 16/9,
    deviceId: selectedDeviceId ? { exact: selectedDeviceId } : undefined,
    facingMode: "user"
  };

  return (
    <div className="flex flex-col items-center gap-4 w-full">
      <div className="relative w-full max-w-xl overflow-hidden rounded-lg bg-muted aspect-video shadow-lg transition-all duration-300 ease-in-out">
        {isLoading && (
          <div className="absolute inset-0 bg-black/20 z-10 flex items-center justify-center">
            <div className="animate-spin rounded-full h-12 w-12 border-t-2 border-b-2 border-primary"></div>
          </div>
        )}
        
        {error && (
          <div className="absolute inset-0 bg-black/50 z-10 flex items-center justify-center">
            <div className="bg-background p-4 rounded-lg max-w-xs text-center">
              <p className="text-destructive font-medium">{error}</p>
              <Button 
                className="mt-3" 
                onClick={initializeWebcam}
              >
                Try Again
              </Button>
            </div>
          </div>
        )}
        
        {/* Flash effect */}
        {showFlash && (
          <div className="absolute inset-0 bg-white z-20 animate-flash"></div>
        )}
        
<<<<<<< HEAD
=======
        {/* Position guide overlay */}
        {showGuide && !imgSrc && (
          <div className="absolute inset-0 z-10 pointer-events-none flex items-center justify-center">
            <div className="text-center text-white bg-black/50 p-4 rounded-lg">
              <p className="text-lg font-medium mb-2">Position Your Face</p>
              <p className="text-sm opacity-80">Center yourself in the frame and click capture</p>
            </div>
          </div>
        )}
        
>>>>>>> bd35cc1d
        {imgSrc ? (
          <img
            src={imgSrc}
            alt="captured"
            className="w-full h-full object-cover bg-black transition-opacity duration-300 ease-in-out"
          />
        ) : (
          <div className="w-full h-full flex items-center justify-center bg-gray-800">
            {hasPermission === false ? (
              <p className="text-white text-lg">Camera access denied</p>
            ) : (
              <Webcam
                ref={webcamRef}
                audio={false}
                screenshotFormat="image/jpeg"
                videoConstraints={videoConstraints}
                className="w-full h-full object-cover"
                onUserMedia={() => setIsLoading(false)}
                mirrored={true}
                screenshotQuality={1}
                imageSmoothing={true}
              />
            )}
          </div>
        )}
      </div>
      
      {!imgSrc && videoDevices.length > 1 && (
        <div className="w-full max-w-xl">
          {/* Camera selection dropdown */}
<<<<<<< HEAD
          {videoDevices.length > 1 && (
            <Select
              value={selectedDeviceId}
              onValueChange={handleDeviceChange}
              disabled={isLoading}
            >
              <SelectTrigger className="w-full">
                <SelectValue placeholder="Select camera" />
              </SelectTrigger>
              <SelectContent>
                {videoDevices.map((device) => (
                  <SelectItem key={device.deviceId} value={device.deviceId}>
                    {device.label}
                  </SelectItem>
                ))}
              </SelectContent>
            </Select>
          )}
=======
          <Select
            value={selectedDeviceId}
            onValueChange={handleDeviceChange}
            disabled={isLoading}
          >
            <SelectTrigger className="w-full">
              <SelectValue placeholder="Select camera" />
            </SelectTrigger>
            <SelectContent>
              {videoDevices.map((device) => (
                <SelectItem key={device.deviceId} value={device.deviceId}>
                  {device.label}
                </SelectItem>
              ))}
            </SelectContent>
          </Select>
>>>>>>> bd35cc1d
        </div>
      )}
      
      {/* Action buttons */}
      <div className="flex flex-col sm:flex-row gap-3 w-full max-w-xl mt-2">
<<<<<<< HEAD
        <Button
          onClick={imgSrc ? retake : capture}
          className="flex-1 px-6 py-2 h-12 text-base transition-all duration-300 hover:scale-105"
          disabled={isLoading || hasPermission === false}
        >
          {imgSrc ? (
            <>
              Retake Photo
            </>
          ) : (
            <>
              <Camera className="mr-2 h-5 w-5" />
              Take Photo
            </>
          )}
        </Button>
      </div>
      
      {/* Simple instruction text */}
      {!imgSrc && (
        <div className="flex flex-col items-center w-full max-w-xl mt-2">
          <p className="text-center text-muted-foreground text-sm w-full">
            Position yourself in the camera view and click the Take Photo button.
=======
        {!showUsernameInput ? (
          <>
            <Button
              onClick={imgSrc ? retake : capture}
              className="flex-1 px-6 py-2 h-12 text-base transition-all duration-300 hover:scale-105"
              disabled={isLoading || hasPermission === false}
            >
              {imgSrc ? (
                "Retake Photo"
              ) : (
                <>
                  <Camera className="mr-2 h-5 w-5" />
                  Take Photo
                </>
              )}
            </Button>
            {imgSrc && (
              <Button
                onClick={() => setShowUsernameInput(true)}
                className="flex-1 px-6 py-2 h-12 text-base bg-green-600 hover:bg-green-700"
                disabled={isLoading}
              >
                Add to Leaderboard
              </Button>
            )}
          </>
        ) : (
          <div className="w-full">
            <UsernameInput
              onUsernameConfirm={handleUsernameConfirm}
              disabled={isUploading}
            />
          </div>
        )}
      </div>
      
      {/* Helper text */}
      {!imgSrc && !showUsernameInput && (
        <div className="flex flex-col items-center w-full max-w-xl mt-2">
          <p className="text-center text-muted-foreground text-sm w-full">
            Position yourself in the frame and click the Take Photo button.
>>>>>>> bd35cc1d
          </p>
          <a 
            href="mailto:hello@ratemyfeet.com" 
            className="mt-2 text-primary hover:text-primary/80 font-medium transition-colors"
          >
<<<<<<< HEAD
            Suggestions? Problems? Contact Us!
=======
            Questions? Suggestions? Contact Us!
>>>>>>> bd35cc1d
          </a>
        </div>
      )}
      
      {isUploading && (
        <div className="flex flex-col items-center w-full max-w-xl mt-2">
          <div className="animate-spin rounded-full h-8 w-8 border-t-2 border-primary mb-2"></div>
          <p className="text-center text-muted-foreground text-sm">
            Uploading your image to the leaderboard...
          </p>
        </div>
      )}
      
      {hasPermission === false && !error && (
        <div className="flex flex-col items-center w-full max-w-xl mt-2">
          <p className="text-center text-destructive text-sm w-full">
            Camera access was denied. Please check your browser permissions and try again.
          </p>
        </div>
      )}
    </div>
  );
<<<<<<< HEAD
}
=======

  // Handle username confirmation and image upload
  async function handleUsernameConfirm(username: string) {
    if (!imgSrc || !username.trim()) return;
    
    setIsUploading(true);
    setError(null);
    
    try {
      // Convert data URL to File object
      const imageFile = dataURLtoFile(imgSrc, `${username}-${Date.now()}.jpg`);
      
      // Generate unique filename
      const fileName = `${Date.now()}-${username}-${Math.random().toString(36).substr(2, 9)}.jpg`;
      
      // Upload image to Supabase storage
      const { data: uploadData, error: uploadError } = await supabase.storage
        .from('images')
        .upload(fileName, imageFile, {
          cacheControl: '3600',
          upsert: false
        });
      
      if (uploadError) {
        console.error('Upload error:', uploadError);
        throw new Error('Failed to upload image. Please try again.');
      }
      
      // Get public URL for the uploaded image
      const { data: { publicUrl } } = supabase.storage
        .from('images')
        .getPublicUrl(fileName);
      
      // Save image record to database
      const { data: imageData, error: dbError } = await supabase
        .from('images')
        .insert({
          username: username.trim(),
          image_url: publicUrl,
          median_score: 0,
          rating_count: 0,
          is_visible: true
        })
        .select()
        .single();
      
      if (dbError) {
        console.error('Database error:', dbError);
        throw new Error('Failed to save image record. Please try again.');
      }
      
      // Call the callback with uploaded image data
      onImageUploaded?.({
        id: imageData.id,
        username: imageData.username,
        image_url: imageData.image_url
      });
      
      // Reset component state
      setImgSrc(null);
      setShowUsernameInput(false);
      onImageCapture?.(null);
      
    } catch (error) {
      console.error('Error in handleUsernameConfirm:', error);
      
      let errorMessage = 'Failed to upload image. Please try again.';
      if (error instanceof Error) {
        if (error.message.includes('upload')) {
          errorMessage = 'Failed to upload image. Please check your connection and try again.';
        } else if (error.message.includes('database')) {
          errorMessage = 'Failed to save image. Please try again.';
        } else {
          errorMessage = error.message;
        }
      }
      
      setError(errorMessage);
    } finally {
      setIsUploading(false);
    }
  }
} 
>>>>>>> bd35cc1d
<|MERGE_RESOLUTION|>--- conflicted
+++ resolved
@@ -11,11 +11,8 @@
   SelectTrigger,
   SelectValue,
 } from "@/components/ui/select";
-<<<<<<< HEAD
-=======
 import { supabase } from '@/lib/supabase';
 import UsernameInput from './UsernameInput';
->>>>>>> bd35cc1d
 
 // Utility function to convert data URL to File object
 function dataURLtoFile(dataurl: string, filename: string): File {
@@ -49,11 +46,6 @@
   const [error, setError] = React.useState<string | null>(null);
   const [videoDevices, setVideoDevices] = React.useState<VideoDevice[]>([]);
   const [selectedDeviceId, setSelectedDeviceId] = React.useState<string>("");
-<<<<<<< HEAD
-  const [showFlash, setShowFlash] = React.useState(false);
-  
-  const webcamRef = React.useRef<Webcam | null>(null);
-=======
   const [showGuide, setShowGuide] = React.useState(true);
   const [showFlash, setShowFlash] = React.useState(false);
   const [showUsernameInput, setShowUsernameInput] = React.useState(false);
@@ -61,7 +53,6 @@
   
   const webcamRef = React.useRef<Webcam | null>(null);
 
->>>>>>> bd35cc1d
 
   // Get available video devices
   async function getVideoDevices() {
@@ -84,8 +75,6 @@
       if (formattedDevices.length > 0 && !selectedDeviceId) {
         setSelectedDeviceId(formattedDevices[0].deviceId);
       }
-      
-      setHasPermission(true);
     } catch (err) {
       console.error("Error getting video devices:", err);
       setError("Could not access camera devices. Please check permissions.");
@@ -93,8 +82,6 @@
     }
   }
 
-<<<<<<< HEAD
-=======
   // Stop webcam stream
   function stopWebcam() {
     if (webcamRef.current?.stream) {
@@ -102,13 +89,15 @@
     }
   }
 
->>>>>>> bd35cc1d
   // Initialize webcam
   async function initializeWebcam() {
     setIsLoading(true);
     setError(null);
     
     try {
+      // Stop any existing stream
+      stopWebcam();
+      
       // Get video devices if we don't have them yet
       if (videoDevices.length === 0) {
         await getVideoDevices();
@@ -127,16 +116,12 @@
   // Handle device change
   function handleDeviceChange(deviceId: string) {
     setSelectedDeviceId(deviceId);
-<<<<<<< HEAD
-  }
-=======
     // Reinitialize webcam with new device
     if (deviceId) {
       initializeWebcam();
     }
   }
 
->>>>>>> bd35cc1d
 
   // Capture photo with higher quality settings
   function capture() {
@@ -162,6 +147,7 @@
       }
       
       // Use the exact dimensions of the video element for the screenshot
+      // This ensures what you see is what you get
       const screenshot = webcamRef.current.getScreenshot({
         width: video.videoWidth,
         height: video.videoHeight
@@ -169,14 +155,10 @@
       
       if (screenshot) {
         setImgSrc(screenshot);
-<<<<<<< HEAD
-        onImageCapture(screenshot);
-=======
         onImageCapture?.(screenshot);
         
         // Stop the webcam after capturing
         stopWebcam();
->>>>>>> bd35cc1d
       } else {
         setError("Failed to capture photo. Please try again.");
       }
@@ -188,27 +170,20 @@
     }
   }
 
-  // Retake photo
+  // Retake photo with transition effect
   function retake() {
     setIsLoading(true);
     setImgSrc(null);
-<<<<<<< HEAD
-    onImageCapture(null);
-=======
     onImageCapture?.(null);
     setShowUsernameInput(false);
->>>>>>> bd35cc1d
     
     // Re-initialize webcam
     initializeWebcam();
   }
 
-<<<<<<< HEAD
-=======
-
-
-
->>>>>>> bd35cc1d
+
+
+
   // Initialize webcam and get devices on component mount
   React.useEffect(() => {
     // Get video devices first
@@ -222,14 +197,10 @@
     
     // Cleanup on unmount
     return () => {
-<<<<<<< HEAD
-      navigator.mediaDevices.removeEventListener('devicechange', getVideoDevices);
-=======
       stopWebcam();
       if (navigator.mediaDevices && navigator.mediaDevices.removeEventListener) {
         navigator.mediaDevices.removeEventListener('devicechange', getVideoDevices);
       }
->>>>>>> bd35cc1d
     };
   // eslint-disable-next-line react-hooks/exhaustive-deps
   }, []);
@@ -270,8 +241,6 @@
           <div className="absolute inset-0 bg-white z-20 animate-flash"></div>
         )}
         
-<<<<<<< HEAD
-=======
         {/* Position guide overlay */}
         {showGuide && !imgSrc && (
           <div className="absolute inset-0 z-10 pointer-events-none flex items-center justify-center">
@@ -282,7 +251,6 @@
           </div>
         )}
         
->>>>>>> bd35cc1d
         {imgSrc ? (
           <img
             src={imgSrc}
@@ -313,26 +281,6 @@
       {!imgSrc && videoDevices.length > 1 && (
         <div className="w-full max-w-xl">
           {/* Camera selection dropdown */}
-<<<<<<< HEAD
-          {videoDevices.length > 1 && (
-            <Select
-              value={selectedDeviceId}
-              onValueChange={handleDeviceChange}
-              disabled={isLoading}
-            >
-              <SelectTrigger className="w-full">
-                <SelectValue placeholder="Select camera" />
-              </SelectTrigger>
-              <SelectContent>
-                {videoDevices.map((device) => (
-                  <SelectItem key={device.deviceId} value={device.deviceId}>
-                    {device.label}
-                  </SelectItem>
-                ))}
-              </SelectContent>
-            </Select>
-          )}
-=======
           <Select
             value={selectedDeviceId}
             onValueChange={handleDeviceChange}
@@ -349,37 +297,11 @@
               ))}
             </SelectContent>
           </Select>
->>>>>>> bd35cc1d
         </div>
       )}
       
       {/* Action buttons */}
       <div className="flex flex-col sm:flex-row gap-3 w-full max-w-xl mt-2">
-<<<<<<< HEAD
-        <Button
-          onClick={imgSrc ? retake : capture}
-          className="flex-1 px-6 py-2 h-12 text-base transition-all duration-300 hover:scale-105"
-          disabled={isLoading || hasPermission === false}
-        >
-          {imgSrc ? (
-            <>
-              Retake Photo
-            </>
-          ) : (
-            <>
-              <Camera className="mr-2 h-5 w-5" />
-              Take Photo
-            </>
-          )}
-        </Button>
-      </div>
-      
-      {/* Simple instruction text */}
-      {!imgSrc && (
-        <div className="flex flex-col items-center w-full max-w-xl mt-2">
-          <p className="text-center text-muted-foreground text-sm w-full">
-            Position yourself in the camera view and click the Take Photo button.
-=======
         {!showUsernameInput ? (
           <>
             <Button
@@ -421,17 +343,12 @@
         <div className="flex flex-col items-center w-full max-w-xl mt-2">
           <p className="text-center text-muted-foreground text-sm w-full">
             Position yourself in the frame and click the Take Photo button.
->>>>>>> bd35cc1d
           </p>
           <a 
             href="mailto:hello@ratemyfeet.com" 
             className="mt-2 text-primary hover:text-primary/80 font-medium transition-colors"
           >
-<<<<<<< HEAD
-            Suggestions? Problems? Contact Us!
-=======
             Questions? Suggestions? Contact Us!
->>>>>>> bd35cc1d
           </a>
         </div>
       )}
@@ -454,9 +371,6 @@
       )}
     </div>
   );
-<<<<<<< HEAD
-}
-=======
 
   // Handle username confirmation and image upload
   async function handleUsernameConfirm(username: string) {
@@ -539,5 +453,4 @@
       setIsUploading(false);
     }
   }
-} 
->>>>>>> bd35cc1d
+} 